package com.danielfrak.code.keycloak.providers.rest.remote;

import org.jboss.logging.Logger;
import org.keycloak.component.ComponentModel;
import org.keycloak.models.*;

import java.util.HashMap;
import java.util.List;
import java.util.Map;
import java.util.Optional;
import java.util.stream.Stream;

import static com.danielfrak.code.keycloak.providers.rest.ConfigurationProperties.*;

public class UserModelFactory {

    private static final Logger LOG = Logger.getLogger(UserModelFactory.class);

    private final KeycloakSession session;
    private final ComponentModel model;

    /**
     * String format:
     * legacyRole:newRole
     */
    private final Map<String, String> roleMap;
    /**
     * String format:
     * legacyGroup:newGroup
     */
    private final Map<String, String> groupMap;

    public UserModelFactory(KeycloakSession session, ComponentModel model) {
        this.session = session;
        this.model = model;
        this.roleMap = legacyMap(model, ROLE_MAP_PROPERTY);
        this.groupMap = legacyMap(model, GROUP_MAP_PROPERTY);
    }

    /**
     * Returns a map of legacy props to new one
     */
    private Map<String, String> legacyMap(ComponentModel model, String property) {
        Map<String, String> newRoleMap = new HashMap<>();
        List<String> pairs = model.getConfig().getList(property);
        for (String pair : pairs) {
            String[] keyValue = pair.split(":");
            newRoleMap.put(keyValue[0], keyValue[1]);
        }
        return newRoleMap;
    }

    public UserModel create(LegacyUser legacyUser, RealmModel realm) {
        LOG.infof("Creating user model for: %s", legacyUser.getUsername());

        UserModel userModel;
        if (isEmpty(legacyUser.getId())) {
            userModel = session.userLocalStorage().addUser(realm, legacyUser.getUsername());
        } else {
            userModel = session.userLocalStorage().addUser(
                    realm,
                    legacyUser.getId(),
                    legacyUser.getUsername(),
                    true,
                    false
            );
        }

        validateUsernamesEqual(legacyUser, userModel);

        userModel.setFederationLink(model.getId());
        userModel.setEnabled(legacyUser.isEnabled());
        userModel.setEmail(legacyUser.getEmail());
        userModel.setEmailVerified(legacyUser.isEmailVerified());
        userModel.setFirstName(legacyUser.getFirstName());
        userModel.setLastName(legacyUser.getLastName());

        if (legacyUser.getAttributes() != null) {
            legacyUser.getAttributes()
                    .forEach(userModel::setAttribute);
        }

        getRoleModels(legacyUser, realm)
                .forEach(userModel::grantRole);

        getGroupModels(legacyUser, realm)
                .forEach(userModel::joinGroup);

        return userModel;
    }

    private void validateUsernamesEqual(LegacyUser legacyUser, UserModel userModel) {
        if (!userModel.getUsername().equals(legacyUser.getUsername())) {
            throw new IllegalStateException(String.format("Local and remote users differ: [%s != %s]",
                    userModel.getUsername(),
                    legacyUser.getUsername()));
        }
    }

    private Stream<RoleModel> getRoleModels(LegacyUser legacyUser, RealmModel realm) {
        if (legacyUser.getRoles() == null) {
            return Stream.empty();
        }
        return legacyUser.getRoles().stream()
                .map(r -> getRoleModel(realm, r))
                .filter(Optional::isPresent)
                .map(Optional::get);
    }

    private Optional<RoleModel> getRoleModel(RealmModel realm, String role) {
        if (roleMap.containsKey(role)) {
            role = roleMap.get(role);
        } else if (isConfigDisabled(MIGRATE_UNMAPPED_ROLES_PROPERTY)) {
            return Optional.empty();
        }
        if (isEmpty(role)) {
            return Optional.empty();
        }
        RoleModel roleModel = realm.getRole(role);
        return Optional.ofNullable(roleModel);
    }

    private boolean isConfigDisabled(String config) {
        return !Boolean.parseBoolean(model.getConfig().getFirst(config));
    }

    private boolean isEmpty(String value) {
        return value == null || value.isBlank();
    }

    private Stream<GroupModel> getGroupModels(LegacyUser legacyUser, RealmModel realm) {
        if (legacyUser.getGroups() == null) {
            return Stream.empty();
        }

        return legacyUser.getGroups().stream()
                .map(group -> getGroupModel(realm, group))
                .filter(Optional::isPresent)
                .map(Optional::get);
    }

<<<<<<< HEAD
    private Optional<GroupModel> getGroupModel(RealmModel realm, String groupName) {
        if (groupMap.containsKey(groupName)) {
            groupName = groupMap.get(groupName);
        } else if (!isParseEnabledFor(MIGRATE_UNMAPPED_GROUPS_PROPERTY)) {
            return Optional.empty();
        }
        if (groupName == null || groupName.equals("")) {
=======
    private Optional<GroupModel> getGroupModel(RealmModel realm, String group) {
        if (groupMap.containsKey(group)) {
            group = groupMap.get(group);
        } else if (isConfigDisabled(MIGRATE_UNMAPPED_GROUPS_PROPERTY)) {
            return Optional.empty();
        }
        if (isEmpty(group)) {
>>>>>>> e7a3a0ff
            return Optional.empty();
        }

        final String effectiveGroupName = groupName;
        Optional<GroupModel> group = realm.getGroups().stream()
                .filter(g -> effectiveGroupName.equalsIgnoreCase(g.getName())).findFirst();

        GroupModel realmGroup = group
                .map(g -> {
                    LOG.infof("Found existing group %s with id %s", g.getName(), g.getId());
                    return g;
                })
                .orElseGet(() -> {
                    GroupModel newGroup = realm.createGroup(effectiveGroupName);
                    LOG.infof("Created group %s with id %s", newGroup.getName(), newGroup.getId());
                    return newGroup;
                });

        return Optional.of(realmGroup);
    }
}<|MERGE_RESOLUTION|>--- conflicted
+++ resolved
@@ -139,23 +139,13 @@
                 .map(Optional::get);
     }
 
-<<<<<<< HEAD
     private Optional<GroupModel> getGroupModel(RealmModel realm, String groupName) {
         if (groupMap.containsKey(groupName)) {
             groupName = groupMap.get(groupName);
-        } else if (!isParseEnabledFor(MIGRATE_UNMAPPED_GROUPS_PROPERTY)) {
-            return Optional.empty();
-        }
-        if (groupName == null || groupName.equals("")) {
-=======
-    private Optional<GroupModel> getGroupModel(RealmModel realm, String group) {
-        if (groupMap.containsKey(group)) {
-            group = groupMap.get(group);
         } else if (isConfigDisabled(MIGRATE_UNMAPPED_GROUPS_PROPERTY)) {
             return Optional.empty();
         }
-        if (isEmpty(group)) {
->>>>>>> e7a3a0ff
+        if (isEmpty(groupName)) {
             return Optional.empty();
         }
 
